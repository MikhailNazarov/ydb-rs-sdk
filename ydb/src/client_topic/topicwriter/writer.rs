use crate::client_topic::system_time_to_timestamp;
use crate::client_topic::topicwriter::message::TopicWriterMessage;
use crate::client_topic::topicwriter::message_write_status::{MessageWriteStatus, WriteAck};
use crate::client_topic::topicwriter::writer_options::TopicWriterOptions;
use crate::client_topic::topicwriter::writer_reception_queue::{
    TopicWriterReceptionQueue, TopicWriterReceptionTicket, TopicWriterReceptionType,
};
use crate::grpc_connection_manager::GrpcConnectionManager;

use crate::grpc_wrapper::grpc_stream_wrapper::AsyncGrpcStreamWrapper;
use crate::grpc_wrapper::raw_topic_service::common::codecs::RawSupportedCodecs;
use crate::grpc_wrapper::raw_topic_service::stream_write::init::RawInitResponse;
use crate::grpc_wrapper::raw_topic_service::stream_write::RawServerMessage;
use crate::{grpc_wrapper, YdbError, YdbResult};
use std::borrow::{Borrow, BorrowMut};

use std::future::Future;
use std::ops::Deref;
use std::pin::Pin;
use std::sync::{Arc, Mutex};
use std::task::{Context, Poll};
use std::time::Instant;
use std::time::Duration;

use tokio::sync::mpsc;
use tokio::sync::mpsc::Receiver;
use tokio::task::JoinHandle;

use tokio::time::timeout;
use tokio_util::sync::CancellationToken;
use tracing::log::trace;
use tracing::warn;
use ydb_grpc::ydb_proto::topic::stream_write_message;
use ydb_grpc::ydb_proto::topic::stream_write_message::from_client::ClientMessage;
use ydb_grpc::ydb_proto::topic::stream_write_message::init_request::Partitioning;
use ydb_grpc::ydb_proto::topic::stream_write_message::write_request::{message_data, MessageData};
use ydb_grpc::ydb_proto::topic::stream_write_message::{InitRequest, WriteRequest};

pub(crate) enum TopicWriterMode {
    Working,
    FinishedWithError(YdbError),
}

/// TopicWriter at initial state of implementation
/// it really doesn't ready for use. For example
/// It isn't handle lost connection to the server and have some unimplemented method.
#[allow(dead_code)]
pub struct TopicWriter {
    pub(crate) path: String,
    pub(crate) producer_id: Option<String>,
    pub(crate) partition_id: i64,
    pub(crate) session_id: String,
    pub(crate) last_seq_num_handled: i64,
    pub(crate) write_request_messages_chunk_size: usize,
    pub(crate) write_request_send_messages_period: Duration,

    pub(crate) auto_set_seq_no: bool,
    pub(crate) codecs_from_server: RawSupportedCodecs,

    writer_message_sender: mpsc::Sender<TopicWriterMessage>,
    writer_loop: JoinHandle<()>,
    receive_messages_loop: JoinHandle<()>,

    cancellation_token: CancellationToken,
    writer_state: Arc<Mutex<TopicWriterMode>>,

    confirmation_reception_queue: Arc<Mutex<TopicWriterReceptionQueue>>,

    pub(crate) connection_manager: GrpcConnectionManager,
}

#[allow(dead_code)]
pub struct AckFuture {
    receiver: tokio::sync::oneshot::Receiver<MessageWriteStatus>,
}

impl Future for AckFuture {
    type Output = YdbResult<MessageWriteStatus>;

    fn poll(mut self: Pin<&mut Self>, _cx: &mut Context<'_>) -> Poll<Self::Output> {
        match Pin::new(&mut self.receiver).poll(_cx) {
            Poll::Ready(Ok(result)) => Poll::Ready(Ok(result)),
            Poll::Ready(Err(_)) => Poll::Ready(Err(YdbError::custom("message writer was closed"))),
            Poll::Pending => Poll::Pending,
        }
    }
}

struct WriterPeriodicTaskParams {
    write_request_messages_chunk_size: usize,
    write_request_send_messages_period: Duration,
    producer_id: Option<String>,
    request_stream: mpsc::UnboundedSender<stream_write_message::FromClient>,
}

impl TopicWriter {
    pub(crate) async fn new(
        writer_options: TopicWriterOptions,
        connection_manager: GrpcConnectionManager,
    ) -> YdbResult<Self> {
        //TODO: split to smaller functions

        let mut topic_service = connection_manager
            .get_auth_service(grpc_wrapper::raw_topic_service::client::RawTopicClient::new)
            .await?;

        let producer_id = if let Some(id) = writer_options.producer_id {
            id
        } else {
            uuid::Uuid::new_v4().to_string()
        };

        let init_request_body = InitRequest {
            path: writer_options.topic_path.clone(),
            producer_id: producer_id.clone(),
            write_session_meta: writer_options.session_metadata.clone().unwrap_or_default(),
            get_last_seq_no: writer_options.auto_seq_no,
            partitioning: Some(Partitioning::MessageGroupId(producer_id.clone())),
        };

        let mut stream = topic_service.stream_write(init_request_body).await?;
        let init_response = RawInitResponse::try_from(stream.receive::<RawServerMessage>().await?)?;

        let (messages_sender, messages_receiver): (
            mpsc::Sender<TopicWriterMessage>,
            mpsc::Receiver<TopicWriterMessage>,
        ) = mpsc::channel(32_usize);
        let cancellation_token = CancellationToken::new();
        let topic_writer_state = Arc::new(Mutex::new(TopicWriterMode::Working));
        let confirmation_reception_queue = Arc::new(Mutex::new(TopicWriterReceptionQueue::new()));

        let writer_loop_cancellation_token = cancellation_token.clone();
        let writer_state_ref_writer_loop = topic_writer_state.clone();

        let message_receive_loop_cancellation_token = cancellation_token.clone();
        let writer_state_ref_message_receive_loop = topic_writer_state.clone();
        let message_loop_reception_queue = confirmation_reception_queue.clone();

        let writer_loop_task_params = WriterPeriodicTaskParams {
            write_request_messages_chunk_size: writer_options.write_request_messages_chunk_size,
            write_request_send_messages_period: writer_options.write_request_send_messages_period,
            producer_id: Some(producer_id.clone()),
            request_stream: stream.clone_sender(),
        };
        let writer_loop = tokio::spawn(async move {
            let mut message_receiver = messages_receiver; // force move inside
            let task_params = writer_loop_task_params; // force move inside

            loop {
                match TopicWriter::write_loop_iteration(
                    message_receiver.borrow_mut(),
                    task_params.borrow(),
                )
                .await
                {
                    Ok(()) => {}
                    Err(writer_iteration_error) => {
                        writer_loop_cancellation_token.cancel();
                        let mut writer_state = writer_state_ref_writer_loop.lock().unwrap(); // TODO handle error
                        *writer_state = TopicWriterMode::FinishedWithError(writer_iteration_error);
                        return;
                    }
                }
                if writer_loop_cancellation_token.is_cancelled() {
                    break;
                }
            }
        });
        let receive_messages_loop = tokio::spawn(async move {
            let mut stream = stream; // force move inside
            let mut reception_queue = message_loop_reception_queue; // force move inside

            loop {
                tokio::select! {
                    _ = message_receive_loop_cancellation_token.cancelled() => { return ; }
                    message_receive_it_res = TopicWriter::receive_messages_loop_iteration(
                                                          stream.borrow_mut(),
                                                          reception_queue.borrow_mut()) => {
                        match message_receive_it_res {
                            Ok(_) => {}
                            Err(receive_message_iteration_error) => {
                                message_receive_loop_cancellation_token.cancel();
                                warn!("error receive message for topic writer receiver stream loop: {}", &receive_message_iteration_error);
                                let mut writer_state =
                                    writer_state_ref_message_receive_loop.lock().unwrap(); // TODO handle error
                                *writer_state =
                                    TopicWriterMode::FinishedWithError(receive_message_iteration_error);
                                return ;
                            }
                        }
                    }
                }
            }
        });

        Ok(Self {
            path: writer_options.topic_path.clone(),
            producer_id: Some(producer_id.clone()),
            partition_id: init_response.partition_id,
            session_id: init_response.session_id,
            last_seq_num_handled: init_response.last_seq_no,
            write_request_messages_chunk_size: writer_options.write_request_messages_chunk_size,
            write_request_send_messages_period: writer_options.write_request_send_messages_period,
            auto_set_seq_no: writer_options.auto_seq_no,
            codecs_from_server: init_response.supported_codecs,
            writer_message_sender: messages_sender,
            writer_loop,
            receive_messages_loop,
            cancellation_token,
            writer_state: topic_writer_state,
            confirmation_reception_queue,
            connection_manager,
        })
    }

    async fn write_loop_iteration(
        messages_receiver: &mut Receiver<TopicWriterMessage>,
        task_params: &WriterPeriodicTaskParams,
    ) -> YdbResult<()> {
        let start = Instant::now();
        let mut messages = vec![];

        // wait messages loop
        'messages_loop: loop {
            let elapsed = start.elapsed();
            if messages.len() >= task_params.write_request_messages_chunk_size
                || !messages.is_empty() && elapsed >= task_params.write_request_send_messages_period
            {
                break;
            }

            match timeout(
                task_params.write_request_send_messages_period - elapsed,
                messages_receiver.recv(),
            )
            .await
            {
                Ok(Some(message)) => {
                    let data_size = message.data.len() as i64;
                    messages.push(MessageData {
                        seq_no: message
                            .seq_no
                            .ok_or_else(|| YdbError::custom("empty message seq_no"))?,
<<<<<<< HEAD
                        created_at: Some(system_time_to_timestamp(message.created_at)?),
=======
                        created_at: Some(ydb_grpc::google_proto_workaround::protobuf::Timestamp {
                            seconds: message.created_at.duration_since(UNIX_EPOCH)?.as_secs()
                                as i64,
                            nanos: message.created_at.duration_since(UNIX_EPOCH)?.as_nanos() as i32,
                        }),
                        metadata_items: vec![],
>>>>>>> af5ef3a9
                        data: message.data,
                        uncompressed_size: data_size,
                        partitioning: Some(message_data::Partitioning::MessageGroupId(
                            task_params.producer_id.clone().unwrap_or_default(),
                        )),
                    });
                }
                Ok(None) => {
                    trace!("Channel has been closed. Stop topic send messages loop.");
                    return Ok(());
                }
                Err(_elapsed) => {
                    break 'messages_loop;
                }
            }
        }

        if !messages.is_empty() {
            trace!("Sending topic message to grpc stream...");
            task_params
                .request_stream
                .send(stream_write_message::FromClient {
                    client_message: Some(ClientMessage::WriteRequest(WriteRequest {
                        messages,
                        codec: 1,
                        tx: None,
                    })),
                })
                .unwrap(); // TODO: HANDLE ERROR
        }
        Ok(())
    }

    async fn receive_messages_loop_iteration(
        server_messages_receiver: &mut AsyncGrpcStreamWrapper<
            stream_write_message::FromClient,
            stream_write_message::FromServer,
        >,
        confirmation_reception_queue: &Arc<Mutex<TopicWriterReceptionQueue>>,
    ) -> YdbResult<()> {
        match server_messages_receiver.receive::<RawServerMessage>().await {
            Ok(message) => match message {
                RawServerMessage::Init(_init_response_body) => {
                    return Err(YdbError::Custom(
                        "Unexpected message type in stream reader: init_response".to_string(),
                    ));
                }
                RawServerMessage::Write(write_response_body) => {
                    for raw_ack in write_response_body.acks {
                        let write_ack = WriteAck::from(raw_ack);
                        let mut reception_queue = confirmation_reception_queue.lock().unwrap();
                        let reception_ticket = reception_queue.try_get_ticket();
                        match reception_ticket {
                            None => {
                                return Err(YdbError::Custom(
                                    "Expected reception ticket to be actually present".to_string(),
                                ));
                            }
                            Some(ticket) => {
                                if write_ack.seq_no != ticket.get_seq_no() {
                                    return Err(YdbError::custom(format!(
                                        "Reception ticket and write ack seq_no mismatch. Seqno from ack: {}, expected: {}",
                                        write_ack.seq_no, ticket.get_seq_no()
                                    )));
                                }
                                ticket.send_confirmation_if_needed(write_ack.status);
                            }
                        }
                    }
                }
                RawServerMessage::UpdateToken(_update_token_response_body) => {}
            },
            Err(some_err) => {
                return Err(YdbError::from(some_err));
            }
        }
        Ok(())
    }

    pub async fn stop(self) -> YdbResult<()> {
        trace!("Stopping...");

        self.flush().await?;
        self.cancellation_token.cancel();

        self.writer_loop.await.map_err(|err| {
            YdbError::custom(format!(
                "error while wait finish writer_loop on stop: {}",
                err
            ))
        })?; // TODO: handle ERROR
        trace!("Writer loop stopped");

        self.receive_messages_loop.await.map_err(|err| {
            YdbError::custom(format!(
                "error while wait finish receive_messages_loop on stop: {}",
                err
            ))
        })?; // TODO: handle ERROR
        trace!("Message receive stopped");
        Ok(())
    }

    pub async fn write(&mut self, message: TopicWriterMessage) -> YdbResult<()> {
        self.write_message(message, None).await?;
        Ok(())
    }

    pub async fn write_with_ack(
        &mut self,
        message: TopicWriterMessage,
    ) -> YdbResult<MessageWriteStatus> {
        let (tx, rx): (
            tokio::sync::oneshot::Sender<MessageWriteStatus>,
            tokio::sync::oneshot::Receiver<MessageWriteStatus>,
        ) = tokio::sync::oneshot::channel();

        self.write_message(message, Some(tx)).await?;
        Ok(rx.await?)
    }

    pub async fn write_with_ack_future(
        &mut self,
        _message: TopicWriterMessage,
    ) -> YdbResult<AckFuture> {
        let (tx, rx): (
            tokio::sync::oneshot::Sender<MessageWriteStatus>,
            tokio::sync::oneshot::Receiver<MessageWriteStatus>,
        ) = tokio::sync::oneshot::channel();

        self.write_message(_message, Some(tx)).await?;
        Ok(AckFuture { receiver: rx })
    }

    async fn write_message(
        &mut self,
        mut message: TopicWriterMessage,
        wait_ack: Option<tokio::sync::oneshot::Sender<MessageWriteStatus>>,
    ) -> YdbResult<()> {
        self.is_cancelled().await?;

        if self.auto_set_seq_no {
            if message.seq_no.is_some() {
                return Err(YdbError::custom(
                    "force set message seqno possible only if auto_set_seq_no disabled",
                ));
            }
            message.seq_no = Some(self.last_seq_num_handled + 1);
        };

        let message_seqno = if let Some(mess_seqno) = message.seq_no {
            self.last_seq_num_handled = mess_seqno;
            mess_seqno
        } else {
            return Err(YdbError::custom("need to set message seq_no"));
        };

        self.writer_message_sender
            .borrow_mut()
            .send(message)
            .await
            .map_err(|err| {
                YdbError::custom(format!("can't send the message to channel: {}", err))
            })?;

        let reception_type = wait_ack.map_or(
            TopicWriterReceptionType::NoConfirmationExpected,
            TopicWriterReceptionType::AwaitingConfirmation,
        );

        {
            // bracket needs for release mutex as soon as possible - before await
            let mut reception_queue = self.confirmation_reception_queue.lock().unwrap();
            reception_queue.add_ticket(TopicWriterReceptionTicket::new(
                message_seqno,
                reception_type,
            ));
        }

        Ok(())
    }

    pub async fn flush(&self) -> YdbResult<()> {
        self.is_cancelled().await?;

        let flush_op_completed = {
            let mut reception_queue = self.confirmation_reception_queue.lock().unwrap();
            reception_queue.init_flush_op()?
        };

        Ok(flush_op_completed.await?)
    }

    async fn is_cancelled(&self) -> YdbResult<()> {
        let state = self.writer_state.lock().unwrap();
        match state.deref() {
            TopicWriterMode::Working => Ok(()),
            TopicWriterMode::FinishedWithError(err) => Err(err.clone()),
        }
    }
}<|MERGE_RESOLUTION|>--- conflicted
+++ resolved
@@ -241,16 +241,7 @@
                         seq_no: message
                             .seq_no
                             .ok_or_else(|| YdbError::custom("empty message seq_no"))?,
-<<<<<<< HEAD
                         created_at: Some(system_time_to_timestamp(message.created_at)?),
-=======
-                        created_at: Some(ydb_grpc::google_proto_workaround::protobuf::Timestamp {
-                            seconds: message.created_at.duration_since(UNIX_EPOCH)?.as_secs()
-                                as i64,
-                            nanos: message.created_at.duration_since(UNIX_EPOCH)?.as_nanos() as i32,
-                        }),
-                        metadata_items: vec![],
->>>>>>> af5ef3a9
                         data: message.data,
                         uncompressed_size: data_size,
                         partitioning: Some(message_data::Partitioning::MessageGroupId(
